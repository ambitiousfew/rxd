//go:build windows

package main

import (
	"context"
	"fmt"
	"time"

	"github.com/ambitiousfew/rxd"
	"github.com/ambitiousfew/rxd/log"
)

// This name must match the name used to
// create the service with the `sc create` command.
const SCMDaemonName = "v2-daemon"

type application struct {
	daemonName string
	logger     log.Logger
}

func main() {
	ctx, cancel := context.WithCancel(context.Background())
	defer cancel()

<<<<<<< HEAD
	logger := log.NewLogger(log.LevelDebug, log.NewHandler())

	app := application{
		daemonName: SCMDaemonName,
		logger:     logger,
	}

	if err := run(ctx, app); err != nil {
		logger.Log(log.LevelError, "error running the daemon", log.Error("error", err))
	}
	logger.Log(log.LevelInfo, "daemon exited normally")
}

func run(ctx context.Context, app application) (err error) {
	defer func() {
		if r := recover(); r != nil {
			err = fmt.Errorf("panic: %v", r)
		}
	}()

	agent, err := sysctl.NewWindowsSCMAgent(app.daemonName)
	// create a new daemon
	dopts := []rxd.DaemonOption{
		rxd.WithInternalLogging("rxd.log", log.LevelDebug),
		rxd.WithServiceLogger(app.logger),
		rxd.WithDaemonAgent(agent),
=======
	logPath := filepath.Join("v2-windows.log")
	logFile, err := os.Create(logPath)
	if err != nil {
		fmt.Println(err)
		os.Exit(1)
	}
	defer logFile.Close()

	serviceLogger := log.NewLogger(log.LevelDebug, log.NewHandler(log.WithWriter(logFile)))

	app := application{
		logger: serviceLogger,
	}

	if err := run(ctx, app); err != nil {
		cancel()
		fmt.Println(err)
		serviceLogger.Log(log.LevelError, "Error: %v\n", log.Error("error", err))
		logFile.Close()
		os.Exit(1)
	}
	serviceLogger.Log(log.LevelInfo, "exited normally")
}

type application struct {
	logger log.Logger
}

func run(parent context.Context, app application) (err error) {
	ctx, cancel := context.WithCancel(parent)
	defer cancel()

	defer func() {
		if r := recover(); r != nil {
			app.logger.Log(log.LevelError, "Panic: %v\n", log.Any("panic", r))
		}
	}()

	// If you want to build a binary that you can run as a service using Windows SCM, such as:
	// sc.exe create <your-service-name> binPath= "C:\path\to\your\binary.exe"
	// You will need to create a new agent passing in the service name.
	//
	// NOTE: The <your-service-name> must be unique and sc.exe <your-service-name>
	// must match the same name as you pass to the NewWindowsSCMAgent function.

	// agent, err = sysctl.NewWindowsSCMAgent("<your-service-name>")
	// if err != nil {
	// 	app.logger.Log(log.LevelError, "Error creating agent: %v\n", log.Error("error", err))
	// 	return err
	// }

	// The default agent is being used below (by default for all OSes)
	// runs similar to a normal process that would block your terminal.
	// It does not interact with the service control manager but it does
	// respond to Interrupt / SIGINT / SIGTERM from the OS.
	dopts := []rxd.DaemonOption{
		rxd.WithServiceLogger(app.logger),
		// rxd.WithSystemAgent(agent),
>>>>>>> e97e9727
	}

	d := rxd.NewDaemon(app.daemonName, dopts...)

	err = d.AddService(rxd.Service{
		Name:   "v2-service",
		Runner: &vsService{},
	})
	if err != nil {
<<<<<<< HEAD
=======
		app.logger.Log(log.LevelError, "Error adding service: %v\n", log.Error("error", err))
>>>>>>> e97e9727
		return err
	}

	app.logger.Log(log.LevelInfo, "starting daemon")
	// start the daemon
	if err := d.Start(ctx); err != nil {
<<<<<<< HEAD
		return err
	}
=======
		app.logger.Log(log.LevelError, "Error starting daemon: %v\n", log.Error("error", err))
		return err
	}

	app.logger.Log(log.LevelInfo, "daemon exited normally")
>>>>>>> e97e9727
	return nil
}

type vsService struct {
	timeout *time.Timer
}

func (s *vsService) Init(sctx rxd.ServiceContext) error {
	sctx.Log(log.LevelInfo, "service init")
	if s.timeout == nil {
		s.timeout = time.NewTimer(3 * time.Second)
	} else {
		s.timeout.Reset(3 * time.Second)
	}

	select {
	case <-sctx.Done():
		return nil
	case <-s.timeout.C:
		sctx.Log(log.LevelDebug, "service init complete")
		return nil
	}
}

func (s *vsService) Idle(sctx rxd.ServiceContext) error {
	s.timeout.Reset(1 * time.Second)
	sctx.Log(log.LevelInfo, "service idle")
	select {
	case <-sctx.Done():
		return nil
	case <-s.timeout.C:
		sctx.Log(log.LevelDebug, "service idle complete")
		return nil
	}
}

func (s *vsService) Run(sctx rxd.ServiceContext) error {
	s.timeout.Reset(1 * time.Second)
	sctx.Log(log.LevelInfo, "service run")
	select {
	case <-sctx.Done():
		return nil
	case <-s.timeout.C:
		sctx.Log(log.LevelDebug, "service run complete")
		sctx.Log(log.LevelError, "logging an error for funsies")
		return nil
	}
}

func (s *vsService) Stop(sctx rxd.ServiceContext) error {
	s.timeout.Reset(1 * time.Second)
	sctx.Log(log.LevelInfo, "service stop")

	select {
	case <-sctx.Done():
		return nil
	case <-s.timeout.C:
		sctx.Log(log.LevelDebug, "service stop complete")
		return nil
	}

}<|MERGE_RESOLUTION|>--- conflicted
+++ resolved
@@ -24,7 +24,6 @@
 	ctx, cancel := context.WithCancel(context.Background())
 	defer cancel()
 
-<<<<<<< HEAD
 	logger := log.NewLogger(log.LevelDebug, log.NewHandler())
 
 	app := application{
@@ -51,66 +50,6 @@
 		rxd.WithInternalLogging("rxd.log", log.LevelDebug),
 		rxd.WithServiceLogger(app.logger),
 		rxd.WithDaemonAgent(agent),
-=======
-	logPath := filepath.Join("v2-windows.log")
-	logFile, err := os.Create(logPath)
-	if err != nil {
-		fmt.Println(err)
-		os.Exit(1)
-	}
-	defer logFile.Close()
-
-	serviceLogger := log.NewLogger(log.LevelDebug, log.NewHandler(log.WithWriter(logFile)))
-
-	app := application{
-		logger: serviceLogger,
-	}
-
-	if err := run(ctx, app); err != nil {
-		cancel()
-		fmt.Println(err)
-		serviceLogger.Log(log.LevelError, "Error: %v\n", log.Error("error", err))
-		logFile.Close()
-		os.Exit(1)
-	}
-	serviceLogger.Log(log.LevelInfo, "exited normally")
-}
-
-type application struct {
-	logger log.Logger
-}
-
-func run(parent context.Context, app application) (err error) {
-	ctx, cancel := context.WithCancel(parent)
-	defer cancel()
-
-	defer func() {
-		if r := recover(); r != nil {
-			app.logger.Log(log.LevelError, "Panic: %v\n", log.Any("panic", r))
-		}
-	}()
-
-	// If you want to build a binary that you can run as a service using Windows SCM, such as:
-	// sc.exe create <your-service-name> binPath= "C:\path\to\your\binary.exe"
-	// You will need to create a new agent passing in the service name.
-	//
-	// NOTE: The <your-service-name> must be unique and sc.exe <your-service-name>
-	// must match the same name as you pass to the NewWindowsSCMAgent function.
-
-	// agent, err = sysctl.NewWindowsSCMAgent("<your-service-name>")
-	// if err != nil {
-	// 	app.logger.Log(log.LevelError, "Error creating agent: %v\n", log.Error("error", err))
-	// 	return err
-	// }
-
-	// The default agent is being used below (by default for all OSes)
-	// runs similar to a normal process that would block your terminal.
-	// It does not interact with the service control manager but it does
-	// respond to Interrupt / SIGINT / SIGTERM from the OS.
-	dopts := []rxd.DaemonOption{
-		rxd.WithServiceLogger(app.logger),
-		// rxd.WithSystemAgent(agent),
->>>>>>> e97e9727
 	}
 
 	d := rxd.NewDaemon(app.daemonName, dopts...)
@@ -120,26 +59,14 @@
 		Runner: &vsService{},
 	})
 	if err != nil {
-<<<<<<< HEAD
-=======
-		app.logger.Log(log.LevelError, "Error adding service: %v\n", log.Error("error", err))
->>>>>>> e97e9727
 		return err
 	}
 
 	app.logger.Log(log.LevelInfo, "starting daemon")
 	// start the daemon
 	if err := d.Start(ctx); err != nil {
-<<<<<<< HEAD
 		return err
 	}
-=======
-		app.logger.Log(log.LevelError, "Error starting daemon: %v\n", log.Error("error", err))
-		return err
-	}
-
-	app.logger.Log(log.LevelInfo, "daemon exited normally")
->>>>>>> e97e9727
 	return nil
 }
 
